#pragma once

#ifndef FORCE_VERSION_H_INCLUDE
#error version.h should never be included directly. You probably want to include AP_Common/AP_FWVersion.h
#endif

#include "ap_version.h"

<<<<<<< HEAD
#define THISFIRMWARE "ArduCopter V4.0.5-rc2-tmrs"
=======
#define THISFIRMWARE "ArduCopter V4.0.5"
>>>>>>> bea45f78

// the following line is parsed by the autotest scripts
#define FIRMWARE_VERSION 4,0,5,FIRMWARE_VERSION_TYPE_OFFICIAL

#define FW_MAJOR 4
#define FW_MINOR 0
#define FW_PATCH 5
#define FW_TYPE FIRMWARE_VERSION_TYPE_OFFICIAL<|MERGE_RESOLUTION|>--- conflicted
+++ resolved
@@ -6,11 +6,7 @@
 
 #include "ap_version.h"
 
-<<<<<<< HEAD
-#define THISFIRMWARE "ArduCopter V4.0.5-rc2-tmrs"
-=======
-#define THISFIRMWARE "ArduCopter V4.0.5"
->>>>>>> bea45f78
+#define THISFIRMWARE "ArduCopter V4.0.5-tmrs"
 
 // the following line is parsed by the autotest scripts
 #define FIRMWARE_VERSION 4,0,5,FIRMWARE_VERSION_TYPE_OFFICIAL
